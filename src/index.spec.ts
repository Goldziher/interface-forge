import { Factory } from './index.js';

interface TestObject {
    age?: number;
    name: string;
}

interface User {
    email: string;
    firstName: string;
    lastName: string;
}

const defaultObject: TestObject = { age: 30, name: 'Default Name' };

export interface ComplexObject extends Record<string, any> {
    name: string;
    options?: Options;
    value: null | number;
}

export interface Options extends Record<string, any> {
    children?: ComplexObject[];
    type: '1' | '2' | '3' | 'all' | 'none';
}

const typeOptions = ['1', '2', '3', 'all', 'none'] as const;

const defaults: ComplexObject = {
    name: 'testObject',
    value: null,
};

// Simulation of an asynchronous validation function
async function validateUser(user: User): Promise<void> {
    return new Promise((resolve, reject) => {
        setTimeout(() => {
            if (!user.firstName || !user.lastName || !user.email) {
                reject(new Error('Validation failed: Missing required fields'));
            } else {
                resolve();
            }
        }, 100);
    });
}

describe('Factory class functionality', () => {
    describe('build method', () => {
        it('creates an object with default properties', () => {
            const factory = new Factory<TestObject>(() => defaultObject);
            const result = factory.build();
            expect(result).toEqual(defaultObject);
        });

        it('overrides default properties with kwargs', () => {
            const factory = new Factory<TestObject>(() => defaultObject);
            const overrides = { name: 'Overridden Name' };
            const result = factory.build(overrides);
            expect(result.name).toBe(overrides.name);
            expect(result.age).toBe(defaultObject.age);
        });

        it('handles undefined kwargs gracefully', () => {
            const factory = new Factory<TestObject>(() => defaultObject);
            const result = factory.build(undefined);
            expect(result).toEqual(defaultObject);
        });

        it('builds correctly with factory returning faker defaults object', () => {
            const factory = new Factory<ComplexObject>((factory) => ({
                name: factory.person.firstName(),
                value: factory.iterate([1, 2, 3]),
            }));
            const result = factory.build();

            expect(result.name).toBeTruthy();
            expect(result.value).toBeTruthy();
            expect(typeof result.name).toBe('string');
            expect(typeof result.value).toBe('number');
            expect([1, 2, 3].includes(result.value!)).toBeTruthy();
        });

        it('builds correctly with defaults function', () => {
            const factory = new Factory<ComplexObject>(() => ({
                ...defaults,
                value: 99,
            }));
            expect(factory.build()).toStrictEqual<ComplexObject>({
                ...defaults,
                value: 99,
            });
        });

        it('merges options correctly when passed object literal', () => {
            const factory = new Factory<ComplexObject>(() => ({ ...defaults }));
            expect(
                factory.build({ name: 'newObject' }),
            ).toStrictEqual<ComplexObject>({
                ...defaults,
                name: 'newObject',
            });
        });

        it('handles generator iteration correctly', () => {
            const factory = new Factory<ComplexObject>((factory) => ({
                ...defaults,
                type: factory.sample(typeOptions),
            }));

            const result = factory.build();
            expect(result.type).toBeTruthy();
        });
    });

    describe('batch method', () => {
        it('creates a batch of objects with default properties', () => {
            const factory = new Factory<TestObject>(() => defaultObject);
            const size = 5;
            const results = factory.batch(size);
            expect(results).toHaveLength(size);
            results.forEach((result) => {
                expect(result).toEqual(defaultObject);
            });
        });

        it('applies the same overrides to all objects in a batch', () => {
            const factory = new Factory<TestObject>(() => defaultObject);
            const overrides = { age: 45 };
            const size = 3;
            const results = factory.batch(size, overrides);
            results.forEach((result) => {
                expect(result.age).toBe(overrides.age);
            });
        });

        it('applies unique overrides to each object in a batch when provided an array', () => {
            const factory = new Factory<TestObject>(() => defaultObject);
            const overrides = [
                { name: 'Unique Name 1' },
                { name: 'Unique Name 2' },
            ];
            const results = factory.batch(overrides.length, overrides);
            results.forEach((result, index) => {
                expect(result.name).toBe(overrides[index].name);
            });
        });

        it('returns an empty array when size is 0', () => {
            const factory = new Factory<TestObject>(() => defaultObject);
            const results = factory.batch(0);
            expect(results).toEqual([]);
        });

        it('handles batch generation with complex overrides', () => {
            const factory = new Factory<ComplexObject>(() => ({
                ...defaults,
                value: 99,
            }));
            const overrides = [{ name: 'Object 1' }, { name: 'Object 2' }];
            const results = factory.batch(2, overrides);
            expect(results[0].name).toBe('Object 1');
            expect(results[1].name).toBe('Object 2');
        });

        it('throws error for negative batch size', () => {
            const factory = new Factory<TestObject>(() => defaultObject);
            expect(() => factory.batch(-1)).toThrow(
                'Batch size must be a non-negative integer',
            );
        });

        it('throws error for non-integer batch size', () => {
            const factory = new Factory<TestObject>(() => defaultObject);
            expect(() => factory.batch(3.14)).toThrow(
                'Batch size must be a non-negative integer',
            );
        });
    });

    describe('iterate method', () => {
        it('cycles through provided values indefinitely', () => {
            const factory = new Factory<TestObject>(() => defaultObject);
            const values = ['Value 1', 'Value 2', 'Value 3'];
            const generator = factory.iterate(values);
            const cycleLength = values.length * 2; // Test two full cycles
            const results = Array.from(
                { length: cycleLength },
                () => generator.next().value,
            );
            const expectedResults = [...values, ...values];
            expect(results).toEqual(expectedResults);
        });

        it('throws error when given empty iterable', () => {
            const factory = new Factory<TestObject>(() => defaultObject);
            expect(() => factory.iterate([])).toThrow(
                'Cannot create generator from empty iterable',
            );
        });

        it('cycles through values of an iterable', () => {
            const factory = new Factory<ComplexObject>((factory, i) => ({
                name: factory.person.firstName(),
                value: i + 1,
            }));
            const generator = factory.iterate([1, 2, 3]);
            expect(generator.next().value).toBe(1);
            expect(generator.next().value).toBe(2);
            expect(generator.next().value).toBe(3);
            expect(generator.next().value).toBe(1);
        });
    });

    describe('sample method', () => {
        it('randomly samples values without immediate repetition', () => {
            const factory = new Factory<TestObject>(() => defaultObject);
            const values = [1, 2, 3];
            const generator = factory.sample(values);
            let lastValue = generator.next().value;
            let newValue;
            for (let i = 0; i < 100; i++) {
                newValue = generator.next().value;
                expect(newValue).not.toBe(lastValue);
                lastValue = newValue;
            }
        });

        it('throws error when given empty iterable', () => {
            const factory = new Factory<TestObject>(() => defaultObject);
            expect(() => factory.sample([])).toThrow(
                'Cannot create generator from empty iterable',
            );
        });

        it('samples values from the iterable', () => {
            const factory = new Factory<ComplexObject>((factory, i) => ({
                name: factory.person.firstName(),
                value: i + 1,
            }));
            const generator = factory.sample([1, 2, 3]);
            const samples = new Set<number>();
            for (let i = 0; i < 100; i++) {
                samples.add(generator.next().value);
            }
            expect(samples.size).toBe(3);
        });
    });

    describe('use method', () => {
        it('uses the specified faker instance', () => {
            const complexFactory = new Factory<ComplexObject>((factory) => ({
                name: factory.person.firstName(),
                options: {
                    type: '1',
                },
                value: factory.number.int({ max: 3, min: 1 }),
            }));
            const factoryWithOptions = new Factory<ComplexObject>(
                (factory) => ({
                    ...defaults,
                    options: {
                        children: factory.use(
                            complexFactory.batch.bind(complexFactory),
                            2,
                        ),
                        type: '1' as const,
                    },
                }),
            );

            expect(factoryWithOptions.build().options).toBeTruthy();
            expect(factoryWithOptions.build().options!.children).toHaveLength(
                2,
            );
        });
    });

    describe('Factory Hooks', () => {
        it('applies beforeBuild correctly', async () => {
            const UserFactory = new Factory<User>((factory) => ({
                email: '',
                firstName: factory.person.firstName(),
                lastName: factory.person.lastName(),
            })).beforeBuild((params) => {
                return { ...params, firstName: 'alice' };
            });

            const user = await UserFactory.buildWithHooks();
            expect(user.firstName).toBe('alice');
        });

        it('apply afterBuild correctly', async () => {
            const UserFactory = new Factory<User>((factory) => ({
                email: '',
                firstName: factory.person.firstName(),
                lastName: factory.person.lastName(),
            })).afterBuild((user) => {
                user.email = `${user.firstName.toLowerCase()}.${user.lastName.toLowerCase()}@example.com`;
                return user;
            });

            const user = await UserFactory.buildWithHooks();
            expect(user.email).toBe(
                `${user.firstName.toLowerCase()}.${user.lastName.toLowerCase()}@example.com`,
            );
        });

        it('runs multiple hooks in the correct order', async () => {
            const logs: string[] = [];
            const UserFactory = new Factory<User>(() => ({
                email: '',
                firstName: 'jhon',
                lastName: 'Doe',
            }))
                .beforeBuild((b) => {
                    logs.push('before1');
                    return b;
                })
                .beforeBuild((b) => {
                    logs.push('before2');
                    return b;
                })
                .beforeBuild((a) => {
                    logs.push('after1');
                    return a;
                })
                .beforeBuild((a) => {
                    logs.push('after2');
                    return a;
                });

            await UserFactory.buildWithHooks();
            expect(logs).toEqual(['before1', 'before2', 'after1', 'after2']);
        });

        it('handles errors in beforeBuild', async () => {
            const UserFactory = new Factory<User>(() => ({
                email: '',
                firstName: 'Jhon',
                lastName: 'Doe',
            })).beforeBuild(() => {
                throw new Error('Error in beforeBuild');
            });
            await expect(UserFactory.buildWithHooks()).rejects.toThrow(
                'Error in beforeBuild',
            );
        });

        it('hadles errors in afterBuild', async () => {
            const UserFactory = new Factory<User>(() => ({
                email: '',
                firstName: 'Jhon',
                lastName: 'Doe',
            })).beforeBuild(() => {
                throw new Error('Error in afterBuild');
            });
            await expect(UserFactory.buildWithHooks()).rejects.toThrow(
                'Error in afterBuild',
            );
        });

<<<<<<< HEAD
        interface TreeNode {
            children?: TreeNode[];
            value: string;
        }

        it('composes a factory with other factories', () => {
=======
        it('allows synchronous and asynchronous hooks', async () => {
>>>>>>> 862359ae
            const UserFactory = new Factory<User>((factory) => ({
                email: '',
                firstName: factory.person.firstName(),
                lastName: factory.person.lastName(),
            }))
                .afterBuild((user: User) => {
                    user.email = `${user.firstName.toLowerCase()}.${user.lastName.toLowerCase()}@example.com`;
                    return user;
                })
                .afterBuild(async (user: User) => {
                    await validateUser(user);
                    return user;
                });

            const user = await UserFactory.buildWithHooks();
            expect(user.email).toBe(
                `${user.firstName.toLowerCase()}.${user.lastName.toLowerCase()}@example.com`,
            );
        });

        it('validates that the hooks return the correct type', async () => {
            const UserFactory = new Factory<User>(() => ({
                email: '',
                firstName: 'Jhon',
                lastName: 'Doe',
            })).afterBuild((user) => {
                return {
                    ...user,
                    email: `${user.firstName.toLowerCase()}.${user.lastName.toLowerCase()}@example.com`,
                };
            });

            const user = await UserFactory.buildWithHooks();
            expect(user.email).toBe('jhon.doe@example.com');
        });

        it('throws error if a hook returns an incorrect type', async () => {
            const UserFactory = new Factory<User>(() => ({
                email: '',
                firstName: 'jhon',
                lastName: 'doe',
            })).afterBuild(() => {
                throw new TypeError('Incorrect type returned by hook');
            });

            await expect(UserFactory.buildWithHooks()).rejects.toThrow(
                'Incorrect type returned by hook',
            );
        });

        it('handles circular references with depth control', () => {
            const TreeNodeFactory = new Factory<TreeNode>(
                (factory) => ({
                    children: factory.batch(2), // Self-reference
                    value: factory.string.alphanumeric(5),
                }),
                { maxDepth: 3 },
            );

            const tree = TreeNodeFactory.build();
            expect(tree.value).toBeDefined();
            expect(tree.children).toHaveLength(2);
            expect(tree.children![0].children).toHaveLength(2);
            expect(tree.children![0].children![0].children).toBeNull();
        });

        it('allows customizing max depth', () => {
            const TreeNodeFactory = new Factory<TreeNode>(
                (factory) => ({
                    children: factory.batch(1),
                    value: factory.string.alphanumeric(5),
                }),
                { maxDepth: 2 },
            );

            const tree = TreeNodeFactory.build();
            expect(tree.value).toBeDefined();
            expect(tree.children).toHaveLength(1);
            expect(tree.children![0].children).toBeNull();
        });

        it('handles depth limit correctly with build overrides', () => {
            const TreeNodeFactory = new Factory<TreeNode>(
                (factory) => ({
                    children: [factory.build({ value: 'child' })],
                    value: factory.string.alphanumeric(5),
                }),
                { maxDepth: 2 },
            );

            const tree = TreeNodeFactory.build();
            expect(tree.value).toBeDefined();
            expect(tree.children).toHaveLength(1);
            expect(tree.children![0].value).toBe('child');
        });

        it('returns null for batch when max depth exceeded', () => {
            const TreeNodeFactory = new Factory<TreeNode>(
                (factory) => ({
                    children: factory.batch(2),
                    value: 'node',
                }),
                { maxDepth: 1 },
            );

            const tree = TreeNodeFactory.build();
            expect(tree.value).toBe('node');
            expect(tree.children).toBeNull();
        });

        it('handles other factory methods through proxy', () => {
            interface TestNode {
                children?: TestNode[];
                type: string;
                value: string;
            }

            const TestNodeFactory = new Factory<TestNode>(
                (factory) => ({
                    children: factory.batch(1),
                    type: factory.sample(['A', 'B', 'C']).next().value,
                    value: factory.string.uuid(),
                }),
                { maxDepth: 2 },
            );

            const node = TestNodeFactory.build();
            expect(node.value).toBeDefined();
            expect(['A', 'B', 'C']).toContain(node.type);
            expect(node.children).toHaveLength(1);
        });
    });
});<|MERGE_RESOLUTION|>--- conflicted
+++ resolved
@@ -272,6 +272,204 @@
             expect(factoryWithOptions.build().options!.children).toHaveLength(
                 2,
             );
+        });
+    });
+
+    describe('extend method', () => {
+        interface BaseUser {
+            createdAt: Date;
+            id: string;
+        }
+
+        interface AdminUser extends BaseUser {
+            permissions: string[];
+            role: string;
+        }
+
+        it('extends a base factory with additional properties', () => {
+            const BaseUserFactory = new Factory<BaseUser>((factory) => ({
+                createdAt: factory.date.recent(),
+                id: factory.string.uuid(),
+            }));
+
+            const AdminUserFactory = BaseUserFactory.extend<AdminUser>(
+                (factory) => ({
+                    createdAt: factory.date.recent(),
+                    id: factory.string.uuid(),
+                    permissions: ['read', 'write', 'delete'],
+                    role: 'admin',
+                }),
+            );
+
+            const admin = AdminUserFactory.build();
+            expect(admin.id).toBeDefined();
+            expect(admin.createdAt).toBeInstanceOf(Date);
+            expect(admin.role).toBe('admin');
+            expect(admin.permissions).toEqual(['read', 'write', 'delete']);
+        });
+
+        it('allows overriding base factory properties', () => {
+            const BaseUserFactory = new Factory<BaseUser>((factory) => ({
+                createdAt: factory.date.recent(),
+                id: factory.string.uuid(),
+            }));
+
+            const CustomUserFactory = BaseUserFactory.extend<BaseUser>(
+                (factory) => ({
+                    createdAt: factory.date.recent(),
+                    id: 'custom-id',
+                }),
+            );
+
+            const user = CustomUserFactory.build();
+            expect(user.id).toBe('custom-id');
+            expect(user.createdAt).toBeInstanceOf(Date);
+        });
+    });
+
+    describe('compose method', () => {
+        interface User {
+            email: string;
+            name: string;
+        }
+
+        interface Post {
+            content: string;
+            title: string;
+        }
+
+        interface UserWithPosts extends User {
+            posts: Post[];
+        }
+
+        interface UserWithStatus extends User {
+            status: string;
+        }
+
+        interface TreeNode {
+            children?: TreeNode[];
+            value: string;
+        }
+
+        it('composes a factory with other factories', () => {
+            const UserFactory = new Factory<User>((factory) => ({
+                email: factory.internet.email(),
+                name: factory.person.fullName(),
+            }));
+
+            const PostFactory = new Factory<Post>((factory) => ({
+                content: factory.lorem.paragraph(),
+                title: factory.lorem.sentence(),
+            }));
+
+            const UserWithPostsFactory = UserFactory.compose<UserWithPosts>({
+                posts: PostFactory.batch(3),
+            });
+
+            const userWithPosts = UserWithPostsFactory.build();
+            expect(userWithPosts.email).toBeDefined();
+            expect(userWithPosts.name).toBeDefined();
+            expect(userWithPosts.posts).toHaveLength(3);
+            expect(userWithPosts.posts[0].title).toBeDefined();
+            expect(userWithPosts.posts[0].content).toBeDefined();
+        });
+
+        it('allows mixing factories with static values', () => {
+            const UserFactory = new Factory<User>((factory) => ({
+                email: factory.internet.email(),
+                name: factory.person.fullName(),
+            }));
+
+            const UserWithStatusFactory = UserFactory.compose<UserWithStatus>({
+                status: 'active',
+            });
+
+            const user = UserWithStatusFactory.build();
+            expect(user.email).toBeDefined();
+            expect(user.name).toBeDefined();
+            expect(user.status).toBe('active');
+        });
+
+        it('handles circular references with depth control', () => {
+            const TreeNodeFactory = new Factory<TreeNode>(
+                (factory) => ({
+                    children: factory.batch(2), // Self-reference
+                    value: factory.string.alphanumeric(5),
+                }),
+                { maxDepth: 3 },
+            );
+
+            const tree = TreeNodeFactory.build();
+            expect(tree.value).toBeDefined();
+            expect(tree.children).toHaveLength(2);
+            expect(tree.children![0].children).toHaveLength(2);
+            expect(tree.children![0].children![0].children).toBeNull();
+        });
+
+        it('allows customizing max depth', () => {
+            const TreeNodeFactory = new Factory<TreeNode>(
+                (factory) => ({
+                    children: factory.batch(1),
+                    value: factory.string.alphanumeric(5),
+                }),
+                { maxDepth: 2 },
+            );
+
+            const tree = TreeNodeFactory.build();
+            expect(tree.value).toBeDefined();
+            expect(tree.children).toHaveLength(1);
+            expect(tree.children![0].children).toBeNull();
+        });
+
+        it('handles depth limit correctly with build overrides', () => {
+            const TreeNodeFactory = new Factory<TreeNode>(
+                (factory) => ({
+                    children: [factory.build({ value: 'child' })],
+                    value: factory.string.alphanumeric(5),
+                }),
+                { maxDepth: 2 },
+            );
+
+            const tree = TreeNodeFactory.build();
+            expect(tree.value).toBeDefined();
+            expect(tree.children).toHaveLength(1);
+            expect(tree.children![0].value).toBe('child');
+        });
+
+        it('returns null for batch when max depth exceeded', () => {
+            const TreeNodeFactory = new Factory<TreeNode>(
+                (factory) => ({
+                    children: factory.batch(2),
+                    value: 'node',
+                }),
+                { maxDepth: 1 },
+            );
+
+            const tree = TreeNodeFactory.build();
+            expect(tree.value).toBe('node');
+            expect(tree.children).toBeNull();
+        });
+
+        it('handles other factory methods through proxy', () => {
+            interface TestNode {
+                children?: TestNode[];
+                type: string;
+                value: string;
+            }
+
+            const TestNodeFactory = new Factory<TestNode>(
+                (factory) => ({
+                    children: factory.batch(1),
+                    type: factory.sample(['A', 'B', 'C']).next().value,
+                    value: factory.string.uuid(),
+                }),
+                { maxDepth: 2 },
+            );
+
+            const node = TestNodeFactory.build();
+            expect(node.value).toBeDefined();
+            expect(['A', 'B', 'C']).toContain(node.type);
+            expect(node.children).toHaveLength(1);
         });
     });
 
@@ -320,11 +518,11 @@
                     logs.push('before2');
                     return b;
                 })
-                .beforeBuild((a) => {
+                .afterBuild((a) => {
                     logs.push('after1');
                     return a;
                 })
-                .beforeBuild((a) => {
+                .afterBuild((a) => {
                     logs.push('after2');
                     return a;
                 });
@@ -346,12 +544,12 @@
             );
         });
 
-        it('hadles errors in afterBuild', async () => {
+        it('handles errors in afterBuild', async () => {
             const UserFactory = new Factory<User>(() => ({
                 email: '',
                 firstName: 'Jhon',
                 lastName: 'Doe',
-            })).beforeBuild(() => {
+            })).afterBuild(() => {
                 throw new Error('Error in afterBuild');
             });
             await expect(UserFactory.buildWithHooks()).rejects.toThrow(
@@ -359,16 +557,7 @@
             );
         });
 
-<<<<<<< HEAD
-        interface TreeNode {
-            children?: TreeNode[];
-            value: string;
-        }
-
-        it('composes a factory with other factories', () => {
-=======
         it('allows synchronous and asynchronous hooks', async () => {
->>>>>>> 862359ae
             const UserFactory = new Factory<User>((factory) => ({
                 email: '',
                 firstName: factory.person.firstName(),
@@ -418,87 +607,5 @@
                 'Incorrect type returned by hook',
             );
         });
-
-        it('handles circular references with depth control', () => {
-            const TreeNodeFactory = new Factory<TreeNode>(
-                (factory) => ({
-                    children: factory.batch(2), // Self-reference
-                    value: factory.string.alphanumeric(5),
-                }),
-                { maxDepth: 3 },
-            );
-
-            const tree = TreeNodeFactory.build();
-            expect(tree.value).toBeDefined();
-            expect(tree.children).toHaveLength(2);
-            expect(tree.children![0].children).toHaveLength(2);
-            expect(tree.children![0].children![0].children).toBeNull();
-        });
-
-        it('allows customizing max depth', () => {
-            const TreeNodeFactory = new Factory<TreeNode>(
-                (factory) => ({
-                    children: factory.batch(1),
-                    value: factory.string.alphanumeric(5),
-                }),
-                { maxDepth: 2 },
-            );
-
-            const tree = TreeNodeFactory.build();
-            expect(tree.value).toBeDefined();
-            expect(tree.children).toHaveLength(1);
-            expect(tree.children![0].children).toBeNull();
-        });
-
-        it('handles depth limit correctly with build overrides', () => {
-            const TreeNodeFactory = new Factory<TreeNode>(
-                (factory) => ({
-                    children: [factory.build({ value: 'child' })],
-                    value: factory.string.alphanumeric(5),
-                }),
-                { maxDepth: 2 },
-            );
-
-            const tree = TreeNodeFactory.build();
-            expect(tree.value).toBeDefined();
-            expect(tree.children).toHaveLength(1);
-            expect(tree.children![0].value).toBe('child');
-        });
-
-        it('returns null for batch when max depth exceeded', () => {
-            const TreeNodeFactory = new Factory<TreeNode>(
-                (factory) => ({
-                    children: factory.batch(2),
-                    value: 'node',
-                }),
-                { maxDepth: 1 },
-            );
-
-            const tree = TreeNodeFactory.build();
-            expect(tree.value).toBe('node');
-            expect(tree.children).toBeNull();
-        });
-
-        it('handles other factory methods through proxy', () => {
-            interface TestNode {
-                children?: TestNode[];
-                type: string;
-                value: string;
-            }
-
-            const TestNodeFactory = new Factory<TestNode>(
-                (factory) => ({
-                    children: factory.batch(1),
-                    type: factory.sample(['A', 'B', 'C']).next().value,
-                    value: factory.string.uuid(),
-                }),
-                { maxDepth: 2 },
-            );
-
-            const node = TestNodeFactory.build();
-            expect(node.value).toBeDefined();
-            expect(['A', 'B', 'C']).toContain(node.type);
-            expect(node.children).toHaveLength(1);
-        });
     });
 });